--- conflicted
+++ resolved
@@ -1734,13 +1734,8 @@
         }
         /* members: */ {
             $( $member_name = $member_expr; )*
-<<<<<<< HEAD
             $name = py_class_instance_method!{$py, $class::$name, { _cpython__py_class__py_class_impl__concat!($($doc, "\n"),*) } []};
-        }
-=======
-            $name = py_class_instance_method!{$py, $class::$name []};
         } $properties
->>>>>>> bb1d531c
     }};
     { { $(#[doc=$doc:expr])* def $name:ident (&$slf:ident, $($p:tt)+) -> $res_type:ty { $( $body:tt )* } $($tail:tt)* }
         $class:ident $py:ident $info:tt $slots:tt
@@ -1758,13 +1753,8 @@
         }
         /* members: */ {
             $( $member_name = $member_expr; )*
-<<<<<<< HEAD
             $name = py_argparse_parse_plist_impl!{py_class_instance_method {$py, $class::$name, { _cpython__py_class__py_class_impl__concat!($($doc, "\n"),*) }} [] ($($p)+,)};
-        }
-=======
-            $name = py_argparse_parse_plist_impl!{py_class_instance_method {$py, $class::$name} [] ($($p)+,)};
         } $properties
->>>>>>> bb1d531c
     }};
     { { $(#[doc=$doc:expr])*@classmethod def $name:ident ($cls:ident) -> $res_type:ty { $( $body:tt )* } $($tail:tt)* }
         $class:ident $py:ident $info:tt $slots:tt
@@ -1779,13 +1769,8 @@
         }
         /* members: */ {
             $( $member_name = $member_expr; )*
-<<<<<<< HEAD
             $name = py_class_class_method!{$py, $class::$name, { _cpython__py_class__py_class_impl__concat!($($doc, "\n"),*) } []};
-        }
-=======
-            $name = py_class_class_method!{$py, $class::$name []};
         } $properties
->>>>>>> bb1d531c
     }};
     { { $(#[doc=$doc:expr])*@classmethod def $name:ident ($cls:ident, $($p:tt)+) -> $res_type:ty { $( $body:tt )* } $($tail:tt)* }
         $class:ident $py:ident $info:tt $slots:tt
@@ -1803,13 +1788,8 @@
         }
         /* members: */ {
             $( $member_name = $member_expr; )*
-<<<<<<< HEAD
             $name = py_argparse_parse_plist_impl!{py_class_class_method {$py, $class::$name, { _cpython__py_class__py_class_impl__concat!($($doc, "\n"),*) }} [] ($($p)+,)};
-        }
-=======
-            $name = py_argparse_parse_plist_impl!{py_class_class_method {$py, $class::$name} [] ($($p)+,)};
         } $properties
->>>>>>> bb1d531c
     }};
     { { $(#[doc=$doc:expr])* @staticmethod def $name:ident ($($p:tt)*) -> $res_type:ty { $( $body:tt )* } $($tail:tt)* }
         $class:ident $py:ident $info:tt $slots:tt
